import argparse
import numpy as np
import math
import quimb.tensor as qtn
import quimb as qu
from tnad import smpo
#import embeddings as e
import tnad.FeatureMap as fm
import tnad.procedures as p
import itertools
from matplotlib import pyplot as plt
import tensorflow as tf
from time import time


def load_mnist_train_data(train_size, seed: int = None):
    (train_X, train_y), _ = tf.keras.datasets.mnist.load_data()
    # class = 1 -> inliers
    train_data = train_X[train_y==1][:train_size]
    
    if(seed != None):
        np.random.seed(seed)
    np.random.shuffle(train_data)
    return train_data

def data_preprocessing(train_data, pool_size=(2,2), strides=(2,2), padding='valid', reduced_shape=(14, 14)):
    data = []
    for sample in train_data:
        sample_tf = tf.constant(sample)
        sample_tf = tf.reshape(sample_tf, [1, 28, 28, 1])
        max_pool_2d = tf.keras.layers.MaxPooling2D(pool_size=pool_size,
           strides=strides, padding=padding)
        sample = max_pool_2d(sample_tf).numpy().reshape(reduced_shape)
        data.append(sample/255)
    return data

<<<<<<< HEAD
def train_SMPO(data, spacing, n_epochs, alpha, opt_procedure, lamda_init=2e-3, decay_rate=None, expdecay_tol=None, bond_dim=4, init_func='normal', scale=0.5, batch_size=32, seed: int = None):
=======
def train_SMPO(data, spacing, n_epochs, alpha, opt_procedure, lamda_init=2e-5, lamda_init_2=2e-3, decay_rate=None, expdecay_tol=None, bond_dim=4, init_func='normal', scale=0.5, batch_size=32, seed: int = None):
>>>>>>> dfc56cbc
    
    train_data = np.array(data)
    N_features = train_data.shape[1]*train_data.shape[2]
    train_data_batched = np.array(np.split(train_data, batch_size))
    n_iters = int(train_data.shape[0]/batch_size)
    
    # initialize P
    P_orig = smpo.SpacedMatrixProductOperator.rand(n=N_features, spacing=spacing, bond_dim=bond_dim, init_func=init_func, scale=scale, seed=seed)
    P = P_orig.copy(deep=True)
    
<<<<<<< HEAD
    P, loss_array = opt_procedure(P, n_epochs, n_iters, train_data_batched, batch_size, alpha, lamda_init, bond_dim, decay_rate=decay_rate, expdecay_tol=expdecay_tol)
=======
    P, loss_array = opt_procedure(P, n_epochs, n_iters, train_data_batched, batch_size, alpha, lamda_init=lamda_init, lamda_init_2=lamda_init_2, bond_dim=bond_dim, decay_rate=decay_rate, expdecay_tol=expdecay_tol)
>>>>>>> dfc56cbc
    return P, loss_array

                    
                    
if __name__ == "__main__":

    parser = argparse.ArgumentParser(description='Read arguments for TN optimization')
    # train params
    parser.add_argument('-lamda_init', dest='lamda_init', type=float, default=2.e-5, help='Lamda init')
    parser.add_argument('-lamda_init_2', dest='lamda_init_2', type=float, default=2.e-3, help='Lamda init for start of exponential decay')
    parser.add_argument('-decay_rate', dest='decay_rate', type=float, help='Decay rate for lamda')
    parser.add_argument('-expdecay_tol', dest='expdecay_tol', type=int, help='Number of epochs before lamda starts to decay exponentialy')
    parser.add_argument('-train_size', dest='train_size',type=int, default=6016, help='Number of training samples')
    parser.add_argument('-n_epochs', dest='n_epochs', type=int, help='Number of epochs')
    parser.add_argument('-batch_size', dest='batch_size', type=int, default=32, help='Batch size')
    parser.add_argument('-opt_procedure', dest='opt_procedure', type=str, help='Optimization procedure')
    # loss param
    parser.add_argument('-alpha', dest='alpha', type=float, default=0.4, help='alpha parameter for regularization')
    # MPO params
    parser.add_argument('-spacing', dest='spacing', type=int, help='Spacing for SMPO')
    parser.add_argument('-bond_dim', dest='bond_dim',type=int, default=4, help='Bond dimension for SMPO')
    parser.add_argument('-init_func', dest='init_func',type=str, default='normal', help='Bond dimension for SMPO')
    parser.add_argument('-scale_init_p', dest='scale_init_p',type=float, default=1.0, help='The width of the distribution')
    # max pooling for mnist
    parser.add_argument('-strides', dest='strides',type=int, nargs="+", help='Strides for max pooling of image')
    parser.add_argument('-padding', dest='padding',type=str, default='valid', help='Padding for max pooling of image')
    parser.add_argument('-pool_size', dest='pool_size',type=int, nargs="+", help='Pool size for max pooling of image')
    parser.add_argument('-reduced_shape', dest='reduced_shape',type=int, nargs="+", help='Reduced shape of image')
    # save
    parser.add_argument('-save_name_smpo', dest='save_name_smpo',type=str, help='Save SMPO model')
    parser.add_argument('-save_name_loss', dest='save_name_loss',type=str, help='Save loss values')


    args = parser.parse_args()
    
    # load training data
    train_data = load_mnist_train_data(train_size=args.train_size)
    data = data_preprocessing(train_data, strides=tuple(args.strides), pool_size=tuple(args.pool_size), padding=args.padding, reduced_shape=tuple(args.reduced_shape))
    
    # train SMPO model
    if args.opt_procedure == 'local_2sitesweep_dynamic_canonization_renorm':
        opt_procedure = p.local_2sitesweep_dynamic_canonization_renorm
    elif args.opt_procedure == 'global_update_costfuncnorm':
        opt_procedure = p.global_update_costfuncnorm
    elif args.opt_procedure == 'automatic_differentiation':
        opt_procedure = p.automatic_differentiation
        
    P, loss_array = train_SMPO(data, args.spacing, args.n_epochs, args.alpha, opt_procedure, args.lamda_init, agrs.lamda_init_2, args.decay_rate, args.expdecay_tol, args.bond_dim, args.init_func, args.scale_init_p, args.batch_size)
    
    # save
    qu.save_to_disk(P, f'{args.save_name_smpo}.pkl')
    np.save(f'{args.save_name_loss}.npy', loss_array)<|MERGE_RESOLUTION|>--- conflicted
+++ resolved
@@ -34,11 +34,7 @@
         data.append(sample/255)
     return data
 
-<<<<<<< HEAD
-def train_SMPO(data, spacing, n_epochs, alpha, opt_procedure, lamda_init=2e-3, decay_rate=None, expdecay_tol=None, bond_dim=4, init_func='normal', scale=0.5, batch_size=32, seed: int = None):
-=======
 def train_SMPO(data, spacing, n_epochs, alpha, opt_procedure, lamda_init=2e-5, lamda_init_2=2e-3, decay_rate=None, expdecay_tol=None, bond_dim=4, init_func='normal', scale=0.5, batch_size=32, seed: int = None):
->>>>>>> dfc56cbc
     
     train_data = np.array(data)
     N_features = train_data.shape[1]*train_data.shape[2]
@@ -49,11 +45,7 @@
     P_orig = smpo.SpacedMatrixProductOperator.rand(n=N_features, spacing=spacing, bond_dim=bond_dim, init_func=init_func, scale=scale, seed=seed)
     P = P_orig.copy(deep=True)
     
-<<<<<<< HEAD
-    P, loss_array = opt_procedure(P, n_epochs, n_iters, train_data_batched, batch_size, alpha, lamda_init, bond_dim, decay_rate=decay_rate, expdecay_tol=expdecay_tol)
-=======
     P, loss_array = opt_procedure(P, n_epochs, n_iters, train_data_batched, batch_size, alpha, lamda_init=lamda_init, lamda_init_2=lamda_init_2, bond_dim=bond_dim, decay_rate=decay_rate, expdecay_tol=expdecay_tol)
->>>>>>> dfc56cbc
     return P, loss_array
 
                     
