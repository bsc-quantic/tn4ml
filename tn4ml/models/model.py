from typing import Any, Collection, Optional, Sequence, Tuple, Callable
from tqdm import tqdm
import funcy
import math
from time import time
import numpy as np

import quimb.tensor as qtn
import quimb as qu
import autoray
import optax
import jax
from flax.training.early_stopping import EarlyStopping
import flax.linen as nn
import jax_dataloader as jdl

from ..embeddings import *
from ..strategy import *
from ..util import gradient_clip

def compute_entropy(model, data, embedding):
    """ NOT USED YET """
    data_embeded = embed(np.array(data), embedding)
    mps = model.apply(data_embeded)
    e = mps.entropy(len(mps.tensors)//2)
    return e

def compute_entropy_batch(model, data, embedding):
    """ NOT USED YET """
    data = np.array(data)
    entropy = compute_entropy(model, data[0], embedding)
    return entropy

class Model(qtn.TensorNetwork):
    """:class:`tn4ml.models.Model` class models training model of class :class:`quimb.tensor.tensor_core.TensorNetwork`.

    Attributes
    ----------
    loss : `Callable`, or `None`
        Loss function. See :mod:`tn4ml.metrics` for examples.
    strategy : :class:`tn4ml.strategy.Strategy`
        Strategy for computing gradients.
    optimizer : str
        Type of optimizer matching names of optimizers from optax.
    learning_rate : float
        Learning rate for optimizer.
    train_type : int
        Type of training: 0 = 'unsupervised' or 1 ='supervised', 2 = 'target TN' (not fully working atm).
    gradient_transforms : sequence
        Sequence of gradient transformations.
    opt_state : Any
        State of optimizer.
    cache : dict
        Cache for compiled functions to calculate loss and gradients.
    """

    def __init__(self):
        """ Constructor method for :class:`tn4ml.models.Model` class."""
        self.loss: Callable = None
        self.strategy : Any = 'global'
        self.optimizer : optax.GradientTransformation = optax.adam
        self.learning_rate : float = 1e-2
        self.train_type : int = 0
        self.gradient_transforms : Sequence = None
        self.opt_state : Any = None
        self.cache : dict = {}

    def save(self, model_name: str, dir_name: str = '~', tn: bool = False):
        """ Saves :class:`tn4ml.models.Model` to pickle file.

        Parameters
        ----------
        model_name : str
            Name of Model.
        dir_name: str
            Directory for saving Model.
        tn : bool
            If True, model object is TensorNetwork.
        """
        exec(compile('from ' + self.__class__.__module__ + ' import ' + self.__class__.__name__, '<string>', 'single'))
        arrays = tuple(map(lambda x: np.array(jax.device_get(x)), self.arrays))
        if tn:
            tensors = []
            for i, array in enumerate(arrays):
                tensors.append(qtn.Tensor(array, inds=self.tensors[i].inds, tags=self._site_tag_id.format(i)))
            model = type(self)(tensors)
        else:
            model = type(self)(arrays)
        qu.save_to_disk(model, f'{dir_name}/{model_name}.pkl')
    
    def nparams(self):
        """ Returns number of parameters of the model.
        
        Returns
        -------
        int
        """
        return sum([np.prod(tensor.data.shape) for tensor in self.tensors])

    def configure(self, **kwargs):

        """ Configures :class:`tn4ml.models.Model` for training setting the arguments.

        Parameters
        ----------
        kwargs : dict
            Arguments for configuration.
        """
        for key, value in kwargs.items():
            if key == "strategy":
                if isinstance(value, Strategy):
                    self.strategy = value
                elif value in ['sweeps', 'local', 'dmrg', 'dmrg-like']:
                    self.strategy = Sweeps()
                elif value in ['global']:
                    self.strategy = 'global'
                else:
                    raise ValueError(f'Strategy "{value}" not found')
            elif key in ["optimizer", "loss", "train_type", "learning_rate", "gradient_transforms"]:
                setattr(self, key, value)
            else:
                raise AttributeError(f"Attribute {key} not found")
                
        if self.train_type not in [0, 1, 2]:
            raise AttributeError("Specify type of training: 0 = 'unsupervised' or 1 ='supervised', 2 = 'target TN'!")
        
        if not hasattr(self, 'optimizer') or not hasattr(self, 'gradient_transforms'):
            raise AttributeError("Provide 'optimizer' or sequence of 'gradient_transforms'! ")
        
        if self.gradient_transforms:
            self.optimizer = optax.chain(*self.gradient_transforms)
        else:
            if hasattr(self, 'optimizer') and callable(self.optimizer):
                self.optimizer = self.optimizer(learning_rate = self.learning_rate)
            else:
                self.optimizer = optax.adam(learning_rate=self.learning_rate)

    def predict(self, sample: Collection, embedding: Embedding = trigonometric(), return_tn: bool = False):
        """ Predicts the output of the model.
        
        Parameters
        ----------
        sample : :class:`numpy.ndarray`
            Input data.
        embedding : :class:`tn4ml.embeddings.Embedding`
            Data embedding function.
        return_tn : bool   
            If True, returns tensor network, otherwise returns data. Useful when you want to vmap over predict function.
        
        Returns
        -------
        :class:`quimb.tensor.tensor_core.TensorNetwork`
            Output of the model.
        """

        if len(np.squeeze(sample)) < self.L:
            raise ValueError(f"Input data must have at least {self.L} elements!")

        tn_sample = embed(sample, embedding)

        if callable(getattr(self, "apply", None)):
            output = self.apply(tn_sample)
        else:
            output = self & tn_sample
        
        if return_tn:
            return output
        else:
<<<<<<< HEAD
            output = output.contract(all, optimize='auto-hq')
            output = output.squeeze()
            return output.data
        
    def forward(self, data: jnp.ndarray, embedding: Embedding = trigonometric(), batch_size: int=64) -> Collection:
        """ Forward pass of the model.

        Parameters
        ----------
        data : :class:`jax.numpy.ndarray`
            Input data.
        y_true: :class:`jax.numpy.ndarray`
            Target class vector.
        embedding: :class:`tn4ml.embeddings.Embedding`
            Data embedding function.
        batch_size: int
            Batch size for data processing.
        
        Returns
        -------
        :class:`jax.numpy.ndarray`
            Output of the model.
        """
        
        outputs = []
        for batch_data in _batch_iterator(data, batch_size=batch_size):
            x = jnp.array(batch_data, dtype=jnp.float64)
            
            output = jnp.squeeze(jnp.array(jax.vmap(self.predict, in_axes=(0, None, None))(x, embedding, False)))
            outputs.append(output)
        
        return jnp.concatenate(outputs, axis=0)
=======
            output = output^all
            
            if type(output) == qtn.Tensor:
                return output.data
            return output
>>>>>>> 43a5eeee
    
    def accuracy(self, data: Union[jnp.ndarray, jdl.DataLoader], y_true: jnp.array = None, embedding: Embedding = trigonometric(), batch_size: int=64) -> Number:
        """ Calculates accuracy for supervised learning.
        
        Parameters
        ----------
        model : :class:`tn4ml.models.Model`
            Tensor Network model.
        data: :class:`numpy.ndarray`
            Input data.
        y_true: :class:`numpy.ndarray`
            Target class vector.
        embedding: :class:`tn4ml.embeddings.Embedding`
            Data embedding function.
        batch_size: int
            Batch size for data processing.
        
        Returns
        -------
        float
        """

        if y_true is None:
                raise ValueError("For unsupervised learning you must provide target data!")
        
        if not isinstance(data, jdl.DataLoader):
            
            data = jdl.ArrayDataset(data, y_true)
            dataloader = jdl.DataLoader(
                data, # Data to load
                backend='jax', # Use 'jax' backend for loading data
                batch_size=batch_size, # Batch size 
                shuffle=False, # Shuffle the dataloader every iteration or not
                drop_last=False, # Drop the last batch or not
            )

        correct_predictions = 0
        num_samples = 0
        for batch_data in dataloader:
            x, y = batch_data
            x = jnp.array(x, dtype=jnp.float64)
            y = jnp.array(y, dtype=jnp.float64)

            y_pred = jnp.squeeze(jnp.array(jax.vmap(self.predict, in_axes=(0, None, None))(x, embedding, False)))
            predicted = jnp.argmax(y_pred, axis=-1)
            true = jnp.argmax(y, axis=-1)

            correct_predictions += jnp.sum(predicted ==true).item()
            num_samples += y_pred.shape[0]

        accuracy = correct_predictions / num_samples
        return accuracy

    def update_tensors(self, params):
        """ Updates tensors of the model with new parameters.
        
        Parameters
        ----------
        params : sequence of :class:`jax.numpy.ndarray`
            New parameters of the model.
        sitetags : sequence of str, or default `None`
            Names of tensors for differentiation (for Sweeping strategy).
        
        Returns
        -------
        None
        """
        if isinstance(self.strategy, Sweeps):
            if self.sitetags is None:
                raise ValueError("For Sweeping strategy you must provide names of tensors for differentiation.")
            tensor = self.select_tensors(self.sitetags)[0]
            tensor.modify(data = params[0])
        else:
            for tensor, array in zip(self.tensors, params):
                tensor.modify(data=array)

    def create_cache(self,
                    loss_fn,
                    embedding: Optional[Embedding] = trigonometric(),
                    input_shape: Optional[tuple] = None,
                    target_shape: Optional[tuple] = None,
                    inputs_dtype: Any = jnp.float_,
                    targets_dtype: Any = None):
        """ Creates cache for compiled functions to calculate loss and gradients.
        
        Parameters
        ----------
        model : :class:`tn4ml.models.Model`
            Model to train.
        embedding : :class:`tn4ml.embeddings.Embedding`
            Data embedding function.
        input_shape : tuple
            Shape of input data.
        target_shape : tuple, or default `None`
            Shape of target data.
        inputs_dtype : Any
            Data type of input data.
        targets_dtype : Any, or default `None`
            Data type of target data.

        Returns
        -------
        None
        """
        if self.strategy == 'global':
            params = self.arrays
            if input_shape is not None:
                dummy_input = jnp.ones(shape=input_shape, dtype=inputs_dtype)
            if target_shape is not None:
                # supervised
                dummy_targets = jnp.ones(shape=target_shape, dtype=targets_dtype)

                loss_ir = jax.jit(jax.vmap(loss_fn, in_axes=[0, 0] + [None]*self.L)).lower(dummy_input, dummy_targets, *params)
                grads_ir = jax.jit(jax.vmap(jax.grad(loss_fn, argnums=(i + 2 for i in range(self.L))), in_axes=[0, 0] + [None] * self.L)).lower(dummy_input, dummy_targets, *params)
            elif self.train_type == 2:
                # with target TN
                loss_ir = jax.jit(loss_fn).lower(None, None, *params)
                grads_ir = jax.jit(jax.grad(loss_fn, argnums=(i + 2 for i in range(self.L)))).lower(None, None, *params)
            else:
                # unsupervised
                loss_ir = jax.jit(jax.vmap(loss_fn, in_axes=[0, None] + [None]*self.L)).lower(dummy_input, None, *params)
                grads_ir = jax.jit(jax.vmap(jax.grad(loss_fn, argnums=(i + 2 for i in range(self.L))), in_axes=[0, None] + [None] * self.L)).lower(dummy_input, None, *params)
            
            self.cache["loss_compiled"] = loss_ir.compile()
            self.cache["grads_compiled"] = grads_ir.compile()
            self.cache["hash"] = hash((embedding, self.strategy, self.loss, self.train_type, self.optimizer, self.shape))
        else:
            raise ValueError('Only supports creating cache for global gradient descent strategy!')
        
    def create_train_step(self, params, loss_func, grads_func):

        """ Creates function for calculating value and gradients of loss, and function for one step in training procedure.
        Initializes the optimizer and creates optimizer state.

        Parameters
        ----------
        params : sequence of :class:`jax.numpy.ndarray`
            Parameters of the model.
        loss_func : function
            Loss function.
        grads_func : function
            Function for calculating gradients of loss.
        
        Returns
        -------
        train_step : function
            Function to perform one training step.
        opt_state : tuple
            State of optimizer at the initialization. 
        """
        init_params = {
            i: jnp.array(data)
            for i, data in enumerate(params)
        }
        opt_state = self.optimizer.init(init_params)

        def value_and_grad(params, data=None, targets=None):
            """ Calculates loss value and gradient.

            Parameters
            ----------
            params : sequence of :class:`jax.numpy.ndarray`
                Parameters of the model.
            data : sequence of :class:`jax.numpy.ndarray`
                Input data.
            targets : sequence of :class:`jax.numpy.ndarray` or None
                Target data (if training is supervised).
            
            Returns
            -------
            float, :class:`jax.numpy.ndarray`
            """
            l = loss_func(data, targets, *params)
            g = grads_func(data, targets, *params)
            
            if data is not None:
                g = [jnp.sum(gi, axis=0) / data.shape[0] for gi in g]
                return jnp.sum(l)/data.shape[0], g
            else:
                return l, g

        def train_step(params, opt_state, data=None, grad_clip_threshold=None):
            """ Performs one training step.

            Parameters
            ----------
            params : sequence of :class:`jax.numpy.ndarray`
                Parameters of the model.
            opt_state : tuple
                State of optimizer.
            data : sequence of :class:`jax.numpy.ndarray`
                Input data.
            sitetags : sequence of str
                Names of tensors for differentiation (for Sweeping strategy).
            
            Returns
            -------
            float, :class:`jax.numpy.ndarray`
            """

            if data is not None:
                if type(data) == tuple and len(data) == 2:
                    data, targets = data
                    data, targets = jnp.array(data), jnp.array(targets)
                else:
                    data = jnp.array(data[0])
                    targets = None

                loss, grads = value_and_grad(params, data, targets)
            else:
                loss, grads = value_and_grad(params)

            if grad_clip_threshold:
                grads = gradient_clip(grads, grad_clip_threshold)
            
            # convert to pytree structure
            grads = {i: jnp.array(data)
                    for i, data in enumerate(grads)}
            params = {i: jnp.array(data)
                    for i, data in enumerate(params)}
            
            updates, opt_state = self.optimizer.update(grads, opt_state)
            params = optax.apply_updates(params, updates)

            # convert back to arrays
            params = tuple(jnp.array(v) for v in params.values())

            # update TN inplace
            self.update_tensors(params)
            
            # for numerical stability
            #self.normalize()

            return params, opt_state, loss
        
        return train_step, opt_state
    
    def train(self,
            inputs: Collection = None,
            val_inputs: Optional[Collection] = None,
            targets: Optional[Collection] = None,
            val_targets: Optional[Collection] = None,
            tn_target: Optional[qtn.TensorNetwork] = None,
            batch_size: Optional[int] = None,
            epochs: Optional[int] = 1,
            embedding: Embedding = trigonometric(),
            normalize: Optional[bool] = False,
            canonize: Optional[Tuple] = tuple([False, None]),
            time_limit: Optional[int] = None,
            earlystop: Optional[EarlyStopping] = None,
            # callbacks: Optional[Sequence[Tuple[str, Callable]]] = None,
            gradient_clip_threshold: Optional[float] = None,
            cache: Optional[bool] = True,
            val_batch_size: Optional[int] = None,
            eval_metric: Optional[Callable] = None,
            display_val_acc: Optional[bool] = False,
            dtype: Any = jnp.float_):
        
        """Performs the training procedure of :class:`tn4ml.models.Model`.

        Parameters
        ----------
        inputs : sequence of :class:`numpy.ndarray`
            Data used for training procedure.
        val_inputs : sequence of :class:`numpy.ndarray`
            Data used for validation.
        targets: sequence of :class:`numpy.ndarray`
            Targets for training procedure (if training is supervised).
        val_targets: sequence of :class:`numpy.ndarray`
            Targets for validation (if training is supervised).
        tn_target: :class:`quimb.tensor.tensor_core.TensorNetwork` or any specialized TN class from `quimb.tensor` module
            Target tensor network for training.
        batch_size : int, or default `None`
            Number of samples per gradient update.
        epochs : int
            Number of epochs for training.
        embedding : :class:`tn4ml.embeddings.Embedding`
            Data embedding function.
        normalize : bool
            If True, the model is normalized after each iteration.
        canonize: tuple([bool, int])
            tuple indicating is model canonized after each iteration. Example: (True, 0) - model is canonized in canonization center = 0.
        time_limit: int
            Time limit on model's training in seconds.
        earlystop : :class:` flax.training.early_stopping.EarlyStopping`
            Early stopping training when monitored metric stopped improving.
        gradient_clip_threshold : float
            Threshold for gradient clipping.
        cache : bool
            If True, cache compiled functions for loss and gradients.
        val_batch_size : int
            Number of samples per validation batch.
        display_val_acc : bool
            If True, displays validation accuracy.
            
        Returns
        -------
        history: dict
            Records training loss and metric values.
        """

        if cache and not self.strategy == 'global':
            raise ValueError("Caching is only supported for global gradient descent strategy!")

        if cache and canonize[0]:
            raise ValueError("Caching is not supported for canonization, because canonization can change shapes of tensors!")
        
        if targets is not None:
            if targets.ndim == 1:
                targets = np.expand_dims(targets, axis=-1)
        
<<<<<<< HEAD
        if val_inputs is not None and eval_metric is None:
            eval_metric = self.loss
=======
        if val_targets is not None:
            if val_targets.ndim == 1:
                val_targets = np.expand_dims(val_targets, axis=-1)

        if inputs is not None and not isinstance(inputs, jdl.DataLoader):
            if targets is not None:
                array = jdl.ArrayDataset(inputs, targets)
            else:
                array = jdl.ArrayDataset(inputs)

            jdl.manual_seed(1234) # Set the global seed to 1234 for reproducibility
            dataloader = jdl.DataLoader(
                array, # Data to load
                backend='jax', # Use 'jax' backend for loading data
                batch_size=batch_size, # Batch size 
                shuffle=True, # Shuffle the dataloader every iteration or not
                drop_last=False, # Drop the last batch or not
            )
>>>>>>> 43a5eeee

        self.batch_size = batch_size

        if inputs is not None:
            n_batches = (len(inputs)//self.batch_size)

        if not hasattr(self, 'history'):
            self.history = dict()
            self.history['loss'] = []
            self.history['epoch_time'] = []
            self.history['unfinished'] = False
            if val_inputs is not None:
                if val_batch_size is None:
                    raise ValueError("Validation batch size must be provided!")
                self.history['val_loss'] = []
                if display_val_acc:
                    self.history['val_acc'] = []
        
        self.sitetags = None # for sweeping strategy
        
        def loss_fn(data=None, targets=None, *params):
            """ Loss function that adapts based on training type.
            train_type: 0 for unsupervised, 1 for supervised, 2 for training with target TN

            """
            tn = self.copy()

            if self.sitetags is not None:
                tn.select_tensors(self.sitetags)[0].modify(data=params[0])
            else:
                for tensor, array in zip(tn.tensors, params):
                    tensor.modify(data=array)
            
            if tn_target is None:
                tn_i = embed(data, embedding)
                if self.train_type == 0:
                    return self.loss(tn, tn_i)
                else:
                    return self.loss(tn, tn_i, targets)
            else:
                assert self.train_type == 2, "Train type must be 2 for this type of loss function!"
                return self.loss(tn, tn_target)

        if cache:
            # Caching loss computation and gradients
            if not 'hash' in self.cache or self.cache["hash"] != hash((embedding, self.strategy, self.loss, self.train_type, self.optimizer, self.shape)):
                input_shape = inputs.shape[1:] if len(inputs.shape) > 2 else (inputs.shape[1],)
                if targets is not None:
                    target_shape = targets.shape[1:] if len(targets.shape) > 2 else (targets.shape[1],)

                self.create_cache(loss_fn,
                                embedding,
                                (batch_size,) + input_shape if inputs is not None else None,
                                (batch_size,) + target_shape if targets is not None else None,
                                #params_target if tn_target is not None else None,
                                dtype,
                                targets.dtype if targets is not None else None)

                # initialize optimizer - only important to get opt_state
                params = self.arrays

                self.step, self.opt_state = self.create_train_step(params=params, loss_func=self.cache['loss_compiled'], grads_func=self.cache['grads_compiled'])
        else:
            # Train without caching
            if isinstance(self.strategy, Sweeps):
                if self.train_type == 0:
                    self.loss_func = jax.jit(jax.vmap(loss_fn, in_axes=[0, None, None]))
                    self.grads_func = jax.jit(jax.vmap(jax.grad(loss_fn, argnums=[2]), in_axes=[0, None, None]))
                elif self.train_type == 1:
                    self.loss_func = jax.jit(jax.vmap(loss_fn, in_axes=[0, 0, None]))
                    self.grads_func = jax.jit(jax.vmap(jax.grad(loss_fn, argnums=[2]), in_axes=[0, 0, None]))
                elif self.train_type == 2:
                    self.loss_func = jax.jit(loss_fn)
                    self.grads_func = jax.jit(jax.grad(loss_fn, argnums=(i + 2 for i in range(self.L))))
                else:
                    raise ValueError("Specify type of training: 0 = 'unsupervised' or 1 ='supervised' or 2 = 'with target TN'!")
                
                # initialize optimizer
                self.opt_states = []

                for s, sites in enumerate(self.strategy.iterate_sites(self)):
                    self.strategy.prehook(self, sites)
                    
                    self.sitetags = [self.site_tag(site) for site in sites]
                    
                    params_i = self.select_tensors(self.sitetags)[0].data
                    params_i = jnp.expand_dims(params_i, axis=0) # add batch dimension

                    self.step, opt_state = self.create_train_step(params=params_i, loss_func=self.loss_func, grads_func=self.grads_func)

                    self.opt_states.append(opt_state)

                    self.strategy.posthook(self, sites)
            else:
                if self.strategy != 'global':
                    raise ValueError("Only Global Gradient Descent and DMRG Sweeping strategy is supported for now!")
                
                if self.train_type == 0:
                    self.loss_func = jax.jit(jax.vmap(loss_fn, in_axes=[0, None] + [None]*self.L))
                    self.grads_func = jax.jit(jax.vmap(jax.grad(loss_fn, argnums=(i + 2 for i in range(self.L))), in_axes=[0, None] + [None] * self.L))
                elif self.train_type == 1:
                    self.loss_func = jax.jit(jax.vmap(loss_fn, in_axes=[0, 0] + [None]*self.L))
                    self.grads_func = jax.jit(jax.vmap(jax.grad(loss_fn, argnums=(i + 2 for i in range(self.L))), in_axes=[0, 0] + [None] * self.L))
                elif self.train_type == 2:
                    self.loss_func = jax.jit(loss_fn)
                    self.grads_func = jax.jit(jax.grad(loss_fn, argnums=(i + 2 for i in range(self.L))))
                else:
                    raise ValueError("Specify type of training: 0 = 'unsupervised' or 1 ='supervised' or 2 = 'with target TN'!")
                
                # initialize optimizer
                params = self.arrays
                self.step, self.opt_state = self.create_train_step(params=params, loss_func=self.loss_func, grads_func=self.grads_func)
        
        finish = False
        start_train = time()
        with tqdm(total = epochs, desc = "epoch") as outerbar:
            for epoch in range(epochs):
                time_epoch = time()
                
                if self.train_type == 2:
                    params = self.arrays
                    _, self.opt_state, loss_epoch = self.step(params, self.opt_state, None, grad_clip_threshold=gradient_clip_threshold)
                    
                    self.history['loss'].append(loss_epoch)
                    self.history['epoch_time'].append(time() - time_epoch)
                else:
                    loss_batch = 0
                    for batch_data in dataloader:

                        if isinstance(self.strategy, Sweeps):
                            loss_curr = 0
                            for s, sites in enumerate(self.strategy.iterate_sites(self)):
                                self.strategy.prehook(self, sites)
                                
                                self.sitetags = [self.site_tag(site) for site in sites]
                                
                                params_i = self.select_tensors(self.sitetags)[0].data
                                params_i = jnp.expand_dims(params_i, axis=0) # add batch dimension

                                _, self.opt_states[s], loss_group = self.step(params_i, self.opt_states[s], batch_data, grad_clip_threshold=gradient_clip_threshold)
                                
                                self.strategy.posthook(self, sites)

                                loss_curr += loss_group
                            loss_curr /= (s+1)
                        else:
                            params = self.arrays
                            _, self.opt_state, loss_curr = self.step(params, self.opt_state, batch_data, grad_clip_threshold=gradient_clip_threshold)

                        loss_batch += loss_curr

                        if normalize:
                            if math.isclose(self.norm(), 0.0):
                                finish = True
                                break
                            self.normalize()

                        if canonize[0]:
                            self.canonize(canonize[1])

                    loss_epoch = loss_batch/n_batches

                    self.history['loss'].append(loss_epoch)

                    self.history['epoch_time'].append(time() - time_epoch)

                    if finish: break

                    # if for some reason you have a limited amount of time to train the model
                    if time_limit is not None and (time() - start_train + np.mean(self.history['epoch_time']) >= time_limit):
                        self.history["unfinished"] = True
                        return self.history
                    
                    # evaluate validation loss
                    if val_inputs is not None:

<<<<<<< HEAD
                        loss_val_epoch = self.evaluate(val_inputs, val_targets, batch_size=val_batch_size, embedding=embedding, evaluate_type=self.train_type, metric=eval_metric, dtype=dtype)
=======
                        loss_val_epoch = self.evaluate(inputs=val_inputs, targets=val_targets, batch_size=val_batch_size, embedding=embedding, evaluate_type=self.train_type, dtype=dtype, loss_function=self.loss)
>>>>>>> 43a5eeee
                        self.history['val_loss'].append(loss_val_epoch)
                        if display_val_acc:
                            accuracy_val_epoch = self.accuracy(val_inputs, val_targets, batch_size=val_batch_size, embedding=embedding)
                            self.history['val_acc'].append(accuracy_val_epoch)

                        # early stopping
                        if earlystop:
                            earlystop = earlystop.update(loss_val_epoch)
                            if earlystop.should_stop:
                                print(f'Met early stopping criteria, breaking at epoch {epoch}')
                                break
                    else:
                        if earlystop:
                            earlystop = earlystop.update(loss_epoch)
                            if earlystop.should_stop:
                                print(f'Met early stopping criteria on training data, breaking at epoch {epoch}')
                                break
                
                outerbar.update()
                if val_inputs is not None:
                    outerbar.set_postfix({'loss': loss_epoch, 'val_loss': self.history['val_loss'][-1], 'val_acc': self.history['val_acc'][-1]})
                else:
                    outerbar.set_postfix({'loss': loss_epoch})
                

        return self.history

    # fix
    def evaluate(self, 
                 inputs: Collection = None,
                 targets: Optional[Collection] = None,
                 tn_target: Optional[qtn.TensorNetwork] = None,
                 batch_size: Optional[int] = None,
                 embedding: Embedding = trigonometric(),
                 evaluate_type: int = 0,
                 return_list: bool = False,
                 metric: Optional[Callable] = None,
                 dtype: Any = jnp.float_):
        
        """ Evaluates the model on the data.

        Parameters
        ----------
        inputs : sequence of :class:`numpy.ndarray`
            Data used for evaluation.
        targets: sequence of :class:`numpy.ndarray`
            Targets for evaluation (if evaluation is supervised).
        tn_target: :class:`quimb.tensor.tensor_core.TensorNetwork` or any specialized TN class from `quimb`
            Target tensor network for evaluation.
        batch_size : int, or default `None`
            Number of samples per evaluation.
        embedding : :class:`tn4ml.embeddings.Embedding`
            Data embedding function.
        evaluate_type : int
            Type of evaluation: 0 = 'unsupervised' or 1 ='unsupervised'.
        return_list : bool
            If True, returns list of loss values for each batch.
        metric : function
            Metric function for evaluation.
        dtype : Any
            Data type of input data.
        
        Returns
        -------
        float
            Loss value.
        """

        if evaluate_type not in [0, 1, 2]:
            raise ValueError("Specify type of evaluation: 0 = 'unsupervised' or 1 ='supervised' or 2 = 'with target TN'!")

        if hasattr(self, 'batch_size'):
            if len(self.cache.keys()) == 0:
                if len(inputs) < self.batch_size:
                    batch_size = len(inputs)
            if batch_size is None:
                batch_size = self.batch_size

        if not hasattr(self, 'batch_size') and len(self.cache.keys()) == 0:
            self.batch_size = batch_size
        
<<<<<<< HEAD
=======
        if inputs is not None:            
            if targets is not None:
                val_array = jdl.ArrayDataset(inputs, targets)
            else:
                val_array = jdl.ArrayDataset(inputs)
            
            jdl.manual_seed(1234)
            dataloader = jdl.DataLoader(
                val_array,
                backend='jax',
                batch_size=batch_size,
                shuffle=False,
                drop_last=True,
            )
        
        # if not hasattr(self, 'loss') or self.loss is None:
        #     if loss_function is not None:
        #         self.loss = loss_function
        #     else:
        #         raise ValueError("Loss function not provided!")
        

>>>>>>> 43a5eeee
        if return_list:
            loss = []

        def loss_fn(data=None, targets=None, *params):
            """
            Loss function that adapts based on training type.
            train_type: 0 for unsupervised, 1 for supervised, 2 for training with target TN
            """
            tn = self.copy()

            if hasattr(self, 'sitetags') and self.sitetags is not None:
                tn.select_tensors(self.sitetags)[0].modify(data=params[0])
            else:
                for tensor, array in zip(tn.tensors, params):
                    tensor.modify(data=array)
            
            if tn_target is None:

                tn_i = embed(data, embedding)

                if evaluate_type == 0:
<<<<<<< HEAD
                    return metric(tn, tn_i)
                else:
                    return metric(tn, tn_i, targets)
            else:
                assert evaluate_type == 2, "Train type must be 2 for this type of loss function!"
                return metric(tn, tn_target)
        
        if inputs is not None:
            loss_value = 0
            for batch_data in _batch_iterator(inputs, targets, batch_size, dtype=dtype):
                if len(batch_data) == 2:
=======
                    return loss_function(tn, tn_i)
                else:
                    return loss_function(tn, tn_i, targets)
            else:
                assert evaluate_type == 2, "Train type must be 2 for this type of loss function!"
                return loss_function(tn, tn_target)
        
        if inputs is not None:
            loss_value = 0
            #for batch_data in _batch_iterator(inputs, targets, batch_size, dtype=dtype):
            for batch_data in dataloader:
                if type(batch_data) == tuple and len(batch_data) == 2:
>>>>>>> 43a5eeee
                    x, y = batch_data
                    x, y = jnp.array(x, dtype=dtype), jnp.array(y)
                else:
                    x = jnp.array(batch_data[0])
                    y = None

                if isinstance(self.strategy, Sweeps):
                    if not hasattr(self, 'loss_func'):
                        if evaluate_type == 0:
                            # unsupervised
                            self.loss_func = jax.jit(jax.vmap(loss_fn, in_axes=[0, None, None]))
                        elif evaluate_type == 1:
                            # supervised
                            self.loss_func = jax.jit(jax.vmap(loss_fn, in_axes=[0, 0, None, None]))
                        else:
                            raise ValueError("Specify type of evaluation: 0 = 'unsupervised' or 1 ='supervised'! If type is 2 then you cannot have input data!")                    
                    loss_curr = np.zeros((x.shape[0],))
                    for s, sites in enumerate(self.strategy.iterate_sites(self)):
                        self.strategy.prehook(self, sites)
                        
                        self.sitetags = [self.site_tag(site) for site in sites]
                        
                        params_i = self.select_tensors(self.sitetags)[0].data
                        params_i = jnp.expand_dims(params_i, axis=0)

                        loss_group = self.loss_func(x, y, *params_i)

                        self.strategy.posthook(self, sites)

                        loss_curr += loss_group
                    loss_curr /= (s+1)
                else:
                    params = self.arrays
<<<<<<< HEAD
                    if evaluate_type == 0:
                        # unsupervised
                        loss_func = jax.vmap(loss_fn, in_axes=[0, None] + [None]*self.L)
                    elif evaluate_type == 1:
                        # supervised
                        loss_func = jax.vmap(loss_fn, in_axes=[0, 0] + [None]*self.L)
=======
                    if len(self.cache.keys()) == 0 or (len(self.cache.keys()) > 0 and batch_size != self.batch_size):

                        if loss_function is not None or not hasattr(self, 'loss_func'):
                            if evaluate_type == 0:
                                # unsupervised
                                self.loss_func = jax.jit(jax.vmap(loss_fn, in_axes=[0, None] + [None]*self.L))
                            elif evaluate_type == 1:
                                # supervised
                                self.loss_func = jax.jit(jax.vmap(loss_fn, in_axes=[0, 0] + [None]*self.L))
                            else:
                                raise ValueError("Specify type of evaluation: 0 = 'unsupervised' or 1 ='supervised'! If type is 2 then you cannot have input data!")
                        
                        loss_curr = self.loss_func(x, y, *params)
>>>>>>> 43a5eeee
                    else:
                        raise ValueError("Specify type of evaluation: 0 = 'unsupervised' or 1 ='supervised'! If type is 2 then you cannot have input data!")
                    loss_curr = loss_func(x, y, *params)
                
                loss_value += np.mean(loss_curr)

                if return_list:
                    loss.extend(loss_curr)

            if return_list:
                return np.array(loss)
            
            loss_value = loss_value / (len(dataloader)//self.batch_size)
        else:
            assert evaluate_type == 2, "If inputs are not provided, evaluation type must be 2!"
            assert tn_target is not None, "If inputs are not provided, target tensor network must be provided!"

            self.loss_func = jax.jit(loss_fn)
            loss_value = self.loss_func(None, None, *params)
        return loss_value
    
    def convert_to_pytree(self):
        """ Converts tensor network to pytree structure and returns its skeleon.
        Reference to :func:`quimb.tensor.pack`.
        
        Returns
        -------
        pytree (dict)
        skeleton (Tensor, TensorNetwork, or similar) - A copy of obj with all references to the original data removed.
        """
        params, skeleton = qtn.pack(self)
        return params, skeleton

def load_model(model_name, dir_name=None):
    """ Loads the Model from pickle file.

    Parameters
    ----------
    model_name : str
        Name of the model.
    dir_name : str
        Directory where model is stored.
    
    Returns
    -------
    :class:`tn4ml.models.Model` or subclass
    """
    if dir_name == None:
        return qu.load_from_disk(f'{model_name}.pkl')
    return qu.load_from_disk(f'{dir_name}/{model_name}.pkl')

def _check_chunks(chunked: Collection, batch_size: int = 2):
    """ Checks if the last chunk has lower size then batch size.
    
    Parameters
    ----------
    chunked : sequence
        Sequence of chunks.
    batch_size : int
        Size of batch.
    
    Returns
    -------
    sequence
    """
    if len(chunked[-1]) < batch_size:
        chunked = chunked[:-1]
    return chunked

def _batch_iterator(x: Collection, y: Optional[Collection] = None, batch_size:int = 2, dtype: Any = jnp.float_):
    """ Iterates over batches of data.
    
    Parameters
    ----------
    x : sequence
        Input data.
    batch_size : int
        Size of batch.
    y : sequence, or default `None`
        Target data.
    dtype : Any
        Data type of input data.
    
    Yields
    ------
    tuple
        Batch of input and target data (if target data is provided)
    """
    x_chunks = funcy.chunks(batch_size, jax.numpy.asarray(x, dtype=dtype))
    x_chunks = _check_chunks(list(x_chunks), batch_size)

    if y is not None:
        y_chunks = funcy.chunks(batch_size, jax.numpy.asarray(y)) # dont change dtype
        y_chunks = _check_chunks(list(y_chunks), batch_size)

        for x_chunk, y_chunk in zip(x_chunks, y_chunks):
            yield x_chunk, y_chunk
    else:
        for x_chunk in x_chunks:
            yield x_chunk<|MERGE_RESOLUTION|>--- conflicted
+++ resolved
@@ -166,7 +166,6 @@
         if return_tn:
             return output
         else:
-<<<<<<< HEAD
             output = output.contract(all, optimize='auto-hq')
             output = output.squeeze()
             return output.data
@@ -199,13 +198,6 @@
             outputs.append(output)
         
         return jnp.concatenate(outputs, axis=0)
-=======
-            output = output^all
-            
-            if type(output) == qtn.Tensor:
-                return output.data
-            return output
->>>>>>> 43a5eeee
     
     def accuracy(self, data: Union[jnp.ndarray, jdl.DataLoader], y_true: jnp.array = None, embedding: Embedding = trigonometric(), batch_size: int=64) -> Number:
         """ Calculates accuracy for supervised learning.
@@ -517,29 +509,8 @@
             if targets.ndim == 1:
                 targets = np.expand_dims(targets, axis=-1)
         
-<<<<<<< HEAD
         if val_inputs is not None and eval_metric is None:
             eval_metric = self.loss
-=======
-        if val_targets is not None:
-            if val_targets.ndim == 1:
-                val_targets = np.expand_dims(val_targets, axis=-1)
-
-        if inputs is not None and not isinstance(inputs, jdl.DataLoader):
-            if targets is not None:
-                array = jdl.ArrayDataset(inputs, targets)
-            else:
-                array = jdl.ArrayDataset(inputs)
-
-            jdl.manual_seed(1234) # Set the global seed to 1234 for reproducibility
-            dataloader = jdl.DataLoader(
-                array, # Data to load
-                backend='jax', # Use 'jax' backend for loading data
-                batch_size=batch_size, # Batch size 
-                shuffle=True, # Shuffle the dataloader every iteration or not
-                drop_last=False, # Drop the last batch or not
-            )
->>>>>>> 43a5eeee
 
         self.batch_size = batch_size
 
@@ -716,11 +687,8 @@
                     # evaluate validation loss
                     if val_inputs is not None:
 
-<<<<<<< HEAD
                         loss_val_epoch = self.evaluate(val_inputs, val_targets, batch_size=val_batch_size, embedding=embedding, evaluate_type=self.train_type, metric=eval_metric, dtype=dtype)
-=======
-                        loss_val_epoch = self.evaluate(inputs=val_inputs, targets=val_targets, batch_size=val_batch_size, embedding=embedding, evaluate_type=self.train_type, dtype=dtype, loss_function=self.loss)
->>>>>>> 43a5eeee
+                        
                         self.history['val_loss'].append(loss_val_epoch)
                         if display_val_acc:
                             accuracy_val_epoch = self.accuracy(val_inputs, val_targets, batch_size=val_batch_size, embedding=embedding)
@@ -748,7 +716,6 @@
 
         return self.history
 
-    # fix
     def evaluate(self, 
                  inputs: Collection = None,
                  targets: Optional[Collection] = None,
@@ -801,32 +768,6 @@
 
         if not hasattr(self, 'batch_size') and len(self.cache.keys()) == 0:
             self.batch_size = batch_size
-        
-<<<<<<< HEAD
-=======
-        if inputs is not None:            
-            if targets is not None:
-                val_array = jdl.ArrayDataset(inputs, targets)
-            else:
-                val_array = jdl.ArrayDataset(inputs)
-            
-            jdl.manual_seed(1234)
-            dataloader = jdl.DataLoader(
-                val_array,
-                backend='jax',
-                batch_size=batch_size,
-                shuffle=False,
-                drop_last=True,
-            )
-        
-        # if not hasattr(self, 'loss') or self.loss is None:
-        #     if loss_function is not None:
-        #         self.loss = loss_function
-        #     else:
-        #         raise ValueError("Loss function not provided!")
-        
-
->>>>>>> 43a5eeee
         if return_list:
             loss = []
 
@@ -848,7 +789,6 @@
                 tn_i = embed(data, embedding)
 
                 if evaluate_type == 0:
-<<<<<<< HEAD
                     return metric(tn, tn_i)
                 else:
                     return metric(tn, tn_i, targets)
@@ -859,21 +799,7 @@
         if inputs is not None:
             loss_value = 0
             for batch_data in _batch_iterator(inputs, targets, batch_size, dtype=dtype):
-                if len(batch_data) == 2:
-=======
-                    return loss_function(tn, tn_i)
-                else:
-                    return loss_function(tn, tn_i, targets)
-            else:
-                assert evaluate_type == 2, "Train type must be 2 for this type of loss function!"
-                return loss_function(tn, tn_target)
-        
-        if inputs is not None:
-            loss_value = 0
-            #for batch_data in _batch_iterator(inputs, targets, batch_size, dtype=dtype):
-            for batch_data in dataloader:
                 if type(batch_data) == tuple and len(batch_data) == 2:
->>>>>>> 43a5eeee
                     x, y = batch_data
                     x, y = jnp.array(x, dtype=dtype), jnp.array(y)
                 else:
@@ -907,28 +833,12 @@
                     loss_curr /= (s+1)
                 else:
                     params = self.arrays
-<<<<<<< HEAD
                     if evaluate_type == 0:
                         # unsupervised
                         loss_func = jax.vmap(loss_fn, in_axes=[0, None] + [None]*self.L)
                     elif evaluate_type == 1:
                         # supervised
                         loss_func = jax.vmap(loss_fn, in_axes=[0, 0] + [None]*self.L)
-=======
-                    if len(self.cache.keys()) == 0 or (len(self.cache.keys()) > 0 and batch_size != self.batch_size):
-
-                        if loss_function is not None or not hasattr(self, 'loss_func'):
-                            if evaluate_type == 0:
-                                # unsupervised
-                                self.loss_func = jax.jit(jax.vmap(loss_fn, in_axes=[0, None] + [None]*self.L))
-                            elif evaluate_type == 1:
-                                # supervised
-                                self.loss_func = jax.jit(jax.vmap(loss_fn, in_axes=[0, 0] + [None]*self.L))
-                            else:
-                                raise ValueError("Specify type of evaluation: 0 = 'unsupervised' or 1 ='supervised'! If type is 2 then you cannot have input data!")
-                        
-                        loss_curr = self.loss_func(x, y, *params)
->>>>>>> 43a5eeee
                     else:
                         raise ValueError("Specify type of evaluation: 0 = 'unsupervised' or 1 ='supervised'! If type is 2 then you cannot have input data!")
                     loss_curr = loss_func(x, y, *params)
