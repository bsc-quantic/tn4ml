from typing import Any, Collection, Optional, Sequence, Tuple, Callable
from tqdm import tqdm
import funcy
import math
from time import time
import numpy as np

import quimb.tensor as qtn
import quimb as qu
import autoray
import optax
import jax

from ..embeddings import *
from ..strategy import *
from ..util import gradient_clip, EarlyStopping

def compute_entropy(model, data, embedding):
    """ NOT USED YET """
    data_embeded = embed(np.array(data), embedding)
    mps = model.apply(data_embeded)
    e = mps.entropy(len(mps.tensors)//2)
    return e

def compute_entropy_batch(model, data, embedding):
    """ NOT USED YET """
    data = np.array(data)
    entropy = compute_entropy(model, data[0], embedding)
    return entropy

class Model(qtn.TensorNetwork):
    """:class:`tn4ml.models.Model` class models training model of class :class:`quimb.tensor.tensor_core.TensorNetwork`.

    Attributes
    ----------
    loss : `Callable`, or `None`
        Loss function. See :mod:`tn4ml.metrics` for examples.
    strategy : :class:`tn4ml.strategy.Strategy`
        Strategy for computing gradients.
    optimizer : str
        Type of optimizer matching names of optimizers from optax.
    learning_rate : float
        Learning rate for optimizer.
    train_type : int
        Type of training: 0 = 'unsupervised' or 1 ='supervised', 2 = 'target TN' (not fully working atm).
    gradient_transforms : sequence
        Sequence of gradient transformations.
    opt_state : Any
        State of optimizer.
    cache : dict
        Cache for compiled functions to calculate loss and gradients.
    """

    def __init__(self):
        """ Constructor method for :class:`tn4ml.models.Model` class."""
        self.loss: Callable = None
        self.strategy : Any = 'global'
        self.optimizer : optax.GradientTransformation = optax.adam
        self.learning_rate : float = 1e-2
        self.train_type : int = 0
        self.gradient_transforms : Sequence = None
        self.opt_state : Any = None
        self.cache : dict = {}
<<<<<<< HEAD
        self.device : str = "cpu"
=======
        self.device: str = 'cpu'
>>>>>>> 83a5d622

    def save(self, model_name: str, dir_name: str = '~', tn: bool = False):
        """ Saves :class:`tn4ml.models.Model` to pickle file.

        Parameters
        ----------
        model_name : str
            Name of Model.
        dir_name: str
            Directory for saving Model.
        tn : bool
            If True, model object is TensorNetwork.
        """
        exec(compile('from ' + self.__class__.__module__ + ' import ' + self.__class__.__name__, '<string>', 'single'))
        arrays = tuple(map(lambda x: np.array(jax.device_get(x)), self.arrays))
        if tn:
            tensors = []
            for i, array in enumerate(arrays):
                tensors.append(qtn.Tensor(array, inds=self.tensors[i].inds, tags=self._site_tag_id.format(i)))
            model = type(self)(tensors)
        else:
            model = type(self)(arrays)
        qu.save_to_disk(model, f'{dir_name}/{model_name}.pkl')
    
    def nparams(self):
        """ Returns number of parameters of the model.
        
        Returns
        -------
        int
        """
        return sum([np.prod(tensor.data.shape) for tensor in self.tensors])

    def configure(self, **kwargs):

        """ Configures :class:`tn4ml.models.Model` for training setting the arguments.

        Parameters
        ----------
        kwargs : dict
            Arguments for configuration.
        """
        for key, value in kwargs.items():
            if key == "strategy":
                if isinstance(value, Strategy):
                    self.strategy = value
                elif value in ['sweeps', 'local', 'dmrg', 'dmrg-like']:
                    self.strategy = Sweeps()
                elif value in ['global']:
                    self.strategy = 'global'
                else:
                    raise ValueError(f'Strategy "{value}" not found')
            elif key in ["optimizer", "loss", "train_type", "learning_rate", "gradient_transforms", "device"]:
                setattr(self, key, value)
            else:
                raise AttributeError(f"Attribute {key} not found")
                
        if self.train_type not in [0, 1, 2]:
            raise AttributeError("Specify type of training: 0 = 'unsupervised' or 1 ='supervised', 2 = 'target TN'!")
        
        if not hasattr(self, 'optimizer') or not hasattr(self, 'gradient_transforms'):
            raise AttributeError("Provide 'optimizer' or sequence of 'gradient_transforms'! ")
        
        if self.gradient_transforms:
            self.optimizer = optax.chain(*self.gradient_transforms)
        else:
            if hasattr(self, 'optimizer') and callable(self.optimizer):
                self.optimizer = self.optimizer(learning_rate = self.learning_rate)
            else:
                self.optimizer = optax.adam(learning_rate=self.learning_rate)
        
        if self.device not in ['cpu', 'gpu']:
            raise AttributeError("Device must be 'cpu' or 'gpu'!")

    def predict(self, sample: Collection, embedding: Embedding = trigonometric(), return_tn: bool = False, normalize: bool = False):
        """ Predicts the output of the model.
        
        Parameters
        ----------
        sample : :class:`numpy.ndarray`
            Input data.
        embedding : :class:`tn4ml.embeddings.Embedding`
            Data embedding function.
        return_tn : bool   
            If True, returns tensor network, otherwise returns data. Useful when you want to vmap over predict function.
        
        Returns
        -------
        :class:`quimb.tensor.tensor_core.TensorNetwork`
            Output of the model.
        """

        if len(sample.flatten()) < self.L:
            raise ValueError(f"Input data must have at least {self.L} elements!")

        tn_sample = embed(sample, embedding)
        
        if callable(getattr(self, "apply", None)):
            output = self.apply(tn_sample)
        else:
            output = self & tn_sample
        
        if return_tn:
            return output
        else:
            output = output.contract(all, optimize='auto-hq')
            y_pred = output.squeeze().data
            if normalize:
                y_pred = y_pred/jnp.linalg.norm(y_pred)
            return y_pred
        
    def forward(self, data: jnp.ndarray, embedding: Embedding = trigonometric(), batch_size: int=64, normalize: bool = False, dtype: Any = jnp.float_) -> Collection:
        """ Forward pass of the model.

        Parameters
        ----------
        data : :class:`jax.numpy.ndarray`
            Input data.
        y_true: :class:`jax.numpy.ndarray`
            Target class vector.
        embedding: :class:`tn4ml.embeddings.Embedding`
            Data embedding function.
        batch_size: int
            Batch size for data processing.
        
        Returns
        -------
        :class:`jax.numpy.ndarray`
            Output of the model.
        """
        
        outputs = []
        for batch_data in _batch_iterator(data, batch_size=batch_size, shuffle=False, dtype=dtype):
            x = jnp.array(batch_data, dtype=jnp.float64)
            
            output = jnp.squeeze(jnp.array(jax.vmap(self.predict, in_axes=(0, None, None, None))(x, embedding, False, normalize)))
            outputs.append(output)
        
        return jnp.concatenate(outputs, axis=0)
    
    def accuracy(self, data: jnp.ndarray, y_true: jnp.array = None, embedding: Embedding = trigonometric(), batch_size: int=64, shuffle: bool = False, normalize: bool = False, dtype:Any = jnp.float_) -> Number:
        """ Calculates accuracy for supervised learning.
        
        Parameters
        ----------
        model : :class:`tn4ml.models.Model`
            Tensor Network model.
        data: :class:`numpy.ndarray`
            Input data.
        y_true: :class:`numpy.ndarray`
            Target class vector.
        embedding: :class:`tn4ml.embeddings.Embedding`
            Data embedding function.
        batch_size: int
            Batch size for data processing.
        normalize: bool
            If True, the model output is normalized in predict function.
        dtype: Any
            Data type of input data.
        
        Returns
        -------
        float
        """

        if y_true is None:
                raise ValueError("For unsupervised learning you must provide target data!")

        correct_predictions = 0
        num_samples = 0
        for batch_data in _batch_iterator(data, y_true, batch_size=batch_size, shuffle=shuffle, dtype=dtype):
            x, y = batch_data
            x, y = jnp.array(x, dtype=dtype), jnp.array(y)

            y_pred = jnp.squeeze(jnp.array(jax.vmap(self.predict, in_axes=(0, None, None, None))(x, embedding, False, normalize)))
            predicted = jnp.argmax(y_pred, axis=-1)
            true = jnp.argmax(y, axis=-1)

            correct_predictions += jnp.sum(predicted ==true).item()
            num_samples += y_pred.shape[0]

        accuracy = correct_predictions / num_samples
        return accuracy

    def update_tensors(self, params):
        """ Updates tensors of the model with new parameters.
        
        Parameters
        ----------
        params : sequence of :class:`jax.numpy.ndarray`
            New parameters of the model.
        sitetags : sequence of str, or default `None`
            Names of tensors for differentiation (for Sweeping strategy).
        
        Returns
        -------
        None
        """
        if isinstance(self.strategy, Sweeps):
            if self.sitetags is None:
                raise ValueError("For Sweeping strategy you must provide names of tensors for differentiation.")
            tensor = self.select_tensors(self.sitetags)[0]
            tensor.modify(data = params[0])
        else:
            for tensor, array in zip(self.tensors, params):
                tensor.modify(data=array)

    def create_cache(self,
                    loss_fn,
                    embedding: Optional[Embedding] = trigonometric(),
                    input_shape: Optional[tuple] = None,
                    target_shape: Optional[tuple] = None,
                    inputs_dtype: Any = jnp.float_,
                    targets_dtype: Any = None):
        """ Creates cache for compiled functions to calculate loss and gradients.
        
        Parameters
        ----------
        model : :class:`tn4ml.models.Model`
            Model to train.
        embedding : :class:`tn4ml.embeddings.Embedding`
            Data embedding function.
        input_shape : tuple
            Shape of input data.
        target_shape : tuple, or default `None`
            Shape of target data.
        inputs_dtype : Any
            Data type of input data.
        targets_dtype : Any, or default `None`
            Data type of target data.

        Returns
        -------
        None
        """
        if self.strategy == 'global':
            params = self.arrays
            if input_shape is not None:
                dummy_input = jnp.ones(shape=input_shape, dtype=inputs_dtype)
            if target_shape is not None:
                # supervised
                dummy_targets = jnp.ones(shape=target_shape, dtype=targets_dtype)

                loss_ir = jax.jit(jax.vmap(loss_fn, in_axes=[0, 0] + [None]*self.L),backend=self.device).lower(dummy_input, dummy_targets, *params)
                grads_ir = jax.jit(jax.vmap(jax.grad(loss_fn, argnums=(i + 2 for i in range(self.L))), in_axes=[0, 0] + [None] * self.L), backend=self.device).lower(dummy_input, dummy_targets, *params)
            elif self.train_type == 2:
                # with target TN
                loss_ir = jax.jit(loss_fn, backend=self.device).lower(None, None, *params)
                grads_ir = jax.jit(jax.grad(loss_fn, argnums=(i + 2 for i in range(self.L))), backend=self.device).lower(None, None, *params)
            else:
                # unsupervised
                loss_ir = jax.jit(jax.vmap(loss_fn, in_axes=[0, None] + [None]*self.L), backend=self.device).lower(dummy_input, None, *params)
                grads_ir = jax.jit(jax.vmap(jax.grad(loss_fn, argnums=(i + 2 for i in range(self.L))), in_axes=[0, None] + [None] * self.L), backend=self.device).lower(dummy_input, None, *params)
            
            self.cache["loss_compiled"] = loss_ir.compile()
            self.cache["grads_compiled"] = grads_ir.compile()
            self.cache["hash"] = hash((embedding, self.strategy, self.loss, self.train_type, self.optimizer, self.shape))
        else:
            raise ValueError('Only supports creating cache for global gradient descent strategy!')
        
    def create_train_step(self, params, loss_func, grads_func):

        """ Creates function for calculating value and gradients of loss, and function for one step in training procedure.
        Initializes the optimizer and creates optimizer state.

        Parameters
        ----------
        params : sequence of :class:`jax.numpy.ndarray`
            Parameters of the model.
        loss_func : function
            Loss function.
        grads_func : function
            Function for calculating gradients of loss.
        
        Returns
        -------
        train_step : function
            Function to perform one training step.
        opt_state : tuple
            State of optimizer at the initialization. 
        """
        init_params = {
            i: jnp.array(data)
            for i, data in enumerate(params)
        }
        opt_state = self.optimizer.init(init_params)

        def value_and_grad(params, data=None, targets=None):
            """ Calculates loss value and gradient.

            Parameters
            ----------
            params : sequence of :class:`jax.numpy.ndarray`
                Parameters of the model.
            data : sequence of :class:`jax.numpy.ndarray`
                Input data.
            targets : sequence of :class:`jax.numpy.ndarray` or None
                Target data (if training is supervised).
            
            Returns
            -------
            float, :class:`jax.numpy.ndarray`
            """
            l = loss_func(data, targets, *params)
            g = grads_func(data, targets, *params)
            
            if data is not None:
                g = [jnp.sum(gi, axis=0) / data.shape[0] for gi in g]
                return jnp.sum(l)/data.shape[0], g
            else:
                return l, g

        def train_step(params, opt_state, data=None, grad_clip_threshold=None):
            """ Performs one training step.

            Parameters
            ----------
            params : sequence of :class:`jax.numpy.ndarray`
                Parameters of the model.
            opt_state : tuple
                State of optimizer.
            data : sequence of :class:`jax.numpy.ndarray`
                Input data.
            sitetags : sequence of str
                Names of tensors for differentiation (for Sweeping strategy).
            
            Returns
            -------
            float, :class:`jax.numpy.ndarray`
            """

            if data is not None:
                if type(data) == tuple and len(data) == 2:
                    data, targets = data
                    data, targets = jnp.array(data), jnp.array(targets)
                else:
                    data = jnp.array(data)
                    targets = None

                loss, grads = value_and_grad(params, data, targets)
            else:
                loss, grads = value_and_grad(params)

            if grad_clip_threshold:
                grads = gradient_clip(grads, grad_clip_threshold)
            
            # convert to pytree structure
            grads = {i: jnp.array(data)
                    for i, data in enumerate(grads)}
            params = {i: jnp.array(data)
                    for i, data in enumerate(params)}
            
            updates, opt_state = self.optimizer.update(grads, opt_state)
            params = optax.apply_updates(params, updates)

            # convert back to arrays
            params = tuple(jnp.array(v) for v in params.values())

            # update TN inplace
            self.update_tensors(params)
            
            # for numerical stability
            #self.normalize()

            return params, opt_state, loss
        
        return train_step, opt_state
    
    def train(self,
            inputs: Collection = None,
            val_inputs: Optional[Collection] = None,
            targets: Optional[Collection] = None,
            val_targets: Optional[Collection] = None,
            tn_target: Optional[qtn.TensorNetwork] = None,
            batch_size: Optional[int] = None,
            epochs: Optional[int] = 1,
            embedding: Embedding = trigonometric(),
            normalize: Optional[bool] = False,
            canonize: Optional[Tuple] = tuple([False, None]),
            time_limit: Optional[int] = None,
            earlystop: Optional[EarlyStopping] = None,
            # callbacks: Optional[Sequence[Tuple[str, Callable]]] = None,
            gradient_clip_threshold: Optional[float] = None,
            cache: Optional[bool] = True,
            val_batch_size: Optional[int] = None,
            eval_metric: Optional[Callable] = None,
            display_val_acc: Optional[bool] = False,
            dtype: Any = jnp.float_):
        
        """Performs the training procedure of :class:`tn4ml.models.Model`.

        Parameters
        ----------
        inputs : sequence of :class:`numpy.ndarray`
            Data used for training procedure.
        val_inputs : sequence of :class:`numpy.ndarray`
            Data used for validation.
        targets: sequence of :class:`numpy.ndarray`
            Targets for training procedure (if training is supervised).
        val_targets: sequence of :class:`numpy.ndarray`
            Targets for validation (if training is supervised).
        tn_target: :class:`quimb.tensor.tensor_core.TensorNetwork` or any specialized TN class from `quimb.tensor` module
            Target tensor network for training.
        batch_size : int, or default `None`
            Number of samples per gradient update.
        epochs : int
            Number of epochs for training.
        embedding : :class:`tn4ml.embeddings.Embedding`
            Data embedding function.
        normalize : bool
            If True, the model is normalized after each iteration.
        canonize: tuple([bool, int])
            tuple indicating is model canonized after each iteration. Example: (True, 0) - model is canonized in canonization center = 0.
        time_limit: int
            Time limit on model's training in seconds.
        earlystop : :class:`tn4ml.util.EarlyStopping`
            Early stopping training when monitored metric stopped improving.
        gradient_clip_threshold : float
            Threshold for gradient clipping.
        cache : bool
            If True, cache compiled functions for loss and gradients.
        val_batch_size : int
            Number of samples per validation batch.
        display_val_acc : bool
            If True, displays validation accuracy.
            
        Returns
        -------
        history: dict
            Records training loss and metric values.
        """

        num_batches = (len(inputs)//batch_size)

        if cache and not self.strategy == 'global':
            raise ValueError("Caching is only supported for global gradient descent strategy!")

        if cache and canonize[0]:
            raise ValueError("Caching is not supported for canonization, because canonization can change shapes of tensors!")
        
        if targets is not None:
            if targets.ndim == 1:
                targets = np.expand_dims(targets, axis=-1)
        
        if val_inputs is not None and eval_metric is None:
            eval_metric = self.loss

        self.batch_size = batch_size

        if inputs is not None:
            n_batches = (len(inputs)//self.batch_size)

        if not hasattr(self, 'history'):
            self.history = dict()
            self.history['loss'] = []
            self.history['epoch_time'] = []
            self.history['unfinished'] = False
            if val_inputs is not None:
                if val_batch_size is None:
                    raise ValueError("Validation batch size must be provided!")
                self.history['val_loss'] = []
                if display_val_acc:
                    self.history['val_acc'] = []
        
        if earlystop:
            return_value = 0
            earlystop.on_begin_train(self.history)
        
        self.sitetags = None # for sweeping strategy
        
        def loss_fn(data=None, targets=None, *params):
            """ Loss function that adapts based on training type.
            train_type: 0 for unsupervised, 1 for supervised, 2 for training with target TN

            """
            tn = self.copy()

            if self.sitetags is not None:
                tn.select_tensors(self.sitetags)[0].modify(data=params[0])
            else:
                for tensor, array in zip(tn.tensors, params):
                    tensor.modify(data=array)
            
            if tn_target is None:
                tn_i = embed(data, embedding)

                if self.train_type == 0:
                    return self.loss(tn, tn_i)
                else:
                    return self.loss(tn, tn_i, targets)
            else:
                assert self.train_type == 2, "Train type must be 2 for this type of loss function!"
                return self.loss(tn, tn_target)

        if cache:
            # Caching loss computation and gradients
            if not 'hash' in self.cache or self.cache["hash"] != hash((embedding, self.strategy, self.loss, self.train_type, self.optimizer, self.shape)):
                input_shape = inputs.shape[1:] if len(inputs.shape) > 2 else (inputs.shape[1],)
                if targets is not None:
                    target_shape = targets.shape[1:] if len(targets.shape) > 2 else (targets.shape[1],)

                self.create_cache(loss_fn,
                                embedding,
                                (batch_size,) + input_shape if inputs is not None else None,
                                (batch_size,) + target_shape if targets is not None else None,
                                #params_target if tn_target is not None else None,
                                dtype,
                                targets.dtype if targets is not None else None)

                # initialize optimizer - only important to get opt_state
                params = self.arrays

                self.step, self.opt_state = self.create_train_step(params=params, loss_func=self.cache['loss_compiled'], grads_func=self.cache['grads_compiled'])
        else:
            # Train without caching
            if isinstance(self.strategy, Sweeps):
                if self.train_type == 0:
                    self.loss_func = jax.jit(jax.vmap(loss_fn, in_axes=[0, None, None]), backend=self.device)
                    self.grads_func = jax.jit(jax.vmap(jax.grad(loss_fn, argnums=[2]), in_axes=[0, None, None]), backend=self.device)
                elif self.train_type == 1:
                    self.loss_func = jax.jit(jax.vmap(loss_fn, in_axes=[0, 0, None]), backend=self.device)
                    self.grads_func = jax.jit(jax.vmap(jax.grad(loss_fn, argnums=[2]), in_axes=[0, 0, None]), backend=self.device)
                elif self.train_type == 2:
                    self.loss_func = jax.jit(loss_fn, backend=self.device)
                    self.grads_func = jax.jit(jax.grad(loss_fn, argnums=(i + 2 for i in range(self.L))), backend=self.device)
                else:
                    raise ValueError("Specify type of training: 0 = 'unsupervised' or 1 ='supervised' or 2 = 'with target TN'!")
                
                # initialize optimizer
                self.opt_states = []

                for s, sites in enumerate(self.strategy.iterate_sites(self)):
                    self.strategy.prehook(self, sites)
                    
                    self.sitetags = [self.site_tag(site) for site in sites]
                    
                    params_i = self.select_tensors(self.sitetags)[0].data
                    params_i = jnp.expand_dims(params_i, axis=0) # add batch dimension

                    self.step, opt_state = self.create_train_step(params=params_i, loss_func=self.loss_func, grads_func=self.grads_func)

                    self.opt_states.append(opt_state)

                    self.strategy.posthook(self, sites)
            else:
                if self.strategy != 'global':
                    raise ValueError("Only Global Gradient Descent and DMRG Sweeping strategy is supported for now!")
                
                if self.train_type == 0:
                    self.loss_func = jax.jit(jax.vmap(loss_fn, in_axes=[0, None] + [None]*self.L), backend=self.device)
                    self.grads_func = jax.jit(jax.vmap(jax.grad(loss_fn, argnums=(i + 2 for i in range(self.L))), in_axes=[0, None] + [None] * self.L), backend=self.device)
                elif self.train_type == 1:
                    self.loss_func = jax.jit(jax.vmap(loss_fn, in_axes=[0, 0] + [None]*self.L), backend=self.device)
                    self.grads_func = jax.jit(jax.vmap(jax.grad(loss_fn, argnums=(i + 2 for i in range(self.L))), in_axes=[0, 0] + [None] * self.L), backend=self.device)
                elif self.train_type == 2:
                    self.loss_func = jax.jit(loss_fn, backend=self.device)
                    self.grads_func = jax.jit(jax.grad(loss_fn, argnums=(i + 2 for i in range(self.L))), backend=self.device)
                else:
                    raise ValueError("Specify type of training: 0 = 'unsupervised' or 1 ='supervised' or 2 = 'with target TN'!")
                
                # initialize optimizer
                params = self.arrays
                self.step, self.opt_state = self.create_train_step(params=params, loss_func=self.loss_func, grads_func=self.grads_func)
        
        finish = False
        start_train = time()
        with tqdm(total = epochs, desc = "epoch") as outerbar:
            for epoch in range(epochs):
                time_epoch = time()
                
                if self.train_type == 2:
                    params = self.arrays
                    _, self.opt_state, loss_epoch = self.step(params, self.opt_state, None, grad_clip_threshold=gradient_clip_threshold)
                    
                    self.history['loss'].append(loss_epoch)
                    self.history['epoch_time'].append(time() - time_epoch)
                else:
                    loss_batch = 0
                    for batch_data in _batch_iterator(inputs, targets, batch_size, dtype=dtype):
                        if isinstance(self.strategy, Sweeps):
                            loss_curr = 0
                            for s, sites in enumerate(self.strategy.iterate_sites(self)):
                                self.strategy.prehook(self, sites)
                                
                                self.sitetags = [self.site_tag(site) for site in sites]
                                
                                params_i = self.select_tensors(self.sitetags)[0].data
                                params_i = jnp.expand_dims(params_i, axis=0) # add batch dimension

                                _, self.opt_states[s], loss_group = self.step(params_i, self.opt_states[s], batch_data, grad_clip_threshold=gradient_clip_threshold)
                                
                                self.strategy.posthook(self, sites)

                                loss_curr += loss_group
                            loss_curr /= (s+1)
                        else:
                            params = self.arrays
                            _, self.opt_state, loss_curr = self.step(params, self.opt_state, batch_data, grad_clip_threshold=gradient_clip_threshold)

                        loss_batch += loss_curr

                        if normalize:
                            if math.isclose(self.norm(), 0.0):
                                finish = True
                                break
                            self.normalize()

                        if canonize[0]:
                            self.canonicalize(canonize[1], inplace=True)

                    loss_epoch = loss_batch/n_batches

                    self.history['loss'].append(loss_epoch)

                    self.history['epoch_time'].append(time() - time_epoch)

                    if finish: break

                    # if for some reason you have a limited amount of time to train the model
                    if time_limit is not None and (time() - start_train + np.mean(self.history['epoch_time']) >= time_limit):
                        self.history["unfinished"] = True
                        return self.history
                    
                    # evaluate validation loss
                    if val_inputs is not None:

                        loss_val_epoch = self.evaluate(val_inputs, val_targets, batch_size=val_batch_size, embedding=embedding, evaluate_type=self.train_type, metric=eval_metric, dtype=dtype)
                        
                        self.history['val_loss'].append(loss_val_epoch)
                        if display_val_acc:
                            accuracy_val_epoch = self.accuracy(val_inputs, val_targets, batch_size=val_batch_size, embedding=embedding, dtype=dtype)
                            self.history['val_acc'].append(accuracy_val_epoch)

                        if earlystop:
                            if earlystop.monitor == 'val_loss':
                                current = loss_val_epoch
                                return_value = earlystop.on_end_epoch(current, epoch)
                    else:
                        if earlystop:
                            if earlystop.monitor == 'loss':
                                    current = loss_epoch
                            else:
                                current = sum(self.history[earlystop.monitor][-num_batches:])/num_batches
                            return_value = earlystop.on_end_epoch(current, epoch)

                outerbar.update()
                if val_inputs is not None:
                    if display_val_acc:
                        outerbar.set_postfix({'loss': f'{loss_epoch:.4f}', 'val_loss': f'{self.history["val_loss"][-1]:.4f}', 'val_acc': f'{self.history["val_acc"][-1]:.4f}'})
                    else:
                        outerbar.set_postfix({'loss': loss_epoch, 'val_loss': f'{self.history["val_loss"][-1]:.4f}'})
                else:
                    outerbar.set_postfix({'loss': f'{loss_epoch:.4f}'})

                if earlystop:
                    if return_value == 1:
                        return self.history

        return self.history

    def evaluate(self, 
                 inputs: Collection = None,
                 targets: Optional[Collection] = None,
                 tn_target: Optional[qtn.TensorNetwork] = None,
                 batch_size: Optional[int] = None,
                 embedding: Embedding = trigonometric(),
                 evaluate_type: int = 0,
                 return_list: bool = False,
                 metric: Optional[Callable] = None,
                 dtype: Any = jnp.float_):
        
        """ Evaluates the model on the data.

        Parameters
        ----------
        inputs : sequence of :class:`numpy.ndarray`
            Data used for evaluation.
        targets: sequence of :class:`numpy.ndarray`
            Targets for evaluation (if evaluation is supervised).
        tn_target: :class:`quimb.tensor.tensor_core.TensorNetwork` or any specialized TN class from `quimb`
            Target tensor network for evaluation.
        batch_size : int, or default `None`
            Number of samples per evaluation.
        embedding : :class:`tn4ml.embeddings.Embedding`
            Data embedding function.
        evaluate_type : int
            Type of evaluation: 0 = 'unsupervised' or 1 ='unsupervised'.
        return_list : bool
            If True, returns list of loss values for each batch.
        metric : function
            Metric function for evaluation.
        dtype : Any
            Data type of input data.
        
        Returns
        -------
        float
            Loss value.
        """

        if evaluate_type not in [0, 1, 2]:
            raise ValueError("Specify type of evaluation: 0 = 'unsupervised' or 1 ='supervised' or 2 = 'with target TN'!")

        if hasattr(self, 'batch_size'):
            if len(self.cache.keys()) == 0:
                if len(inputs) < self.batch_size:
                    batch_size = len(inputs)
            if batch_size is None:
                batch_size = self.batch_size

        if not hasattr(self, 'batch_size') and len(self.cache.keys()) == 0:
            self.batch_size = batch_size
        
        if return_list:
            loss = []

        def loss_fn(data=None, targets=None, *params):
            """
            Loss function that adapts based on training type.
            train_type: 0 for unsupervised, 1 for supervised, 2 for training with target TN
            """
            tn = self.copy()

            if hasattr(self, 'sitetags') and self.sitetags is not None:
                tn.select_tensors(self.sitetags)[0].modify(data=params[0])
            else:
                for tensor, array in zip(tn.tensors, params):
                    tensor.modify(data=array)
            
            if tn_target is None:

                tn_i = embed(data, embedding)

                if evaluate_type == 0:
                    return metric(tn, tn_i)
                else:
                    return metric(tn, tn_i, targets)
            else:
                assert evaluate_type == 2, "Train type must be 2 for this type of loss function!"
                return metric(tn, tn_target)
        
        if inputs is not None:
            loss_value = 0
            for batch_data in _batch_iterator(inputs, targets, batch_size, dtype=dtype):
                if type(batch_data) == tuple and len(batch_data) == 2:
                    x, y = batch_data
                    x, y = jnp.array(x, dtype=dtype), jnp.array(y)
                else:
                    x = jnp.array(batch_data, dtype=dtype)
                    y = None

                if isinstance(self.strategy, Sweeps):
                    if not hasattr(self, 'loss_func'):
                        if evaluate_type == 0:
                            # unsupervised
                            self.loss_func = jax.jit(jax.vmap(loss_fn, in_axes=[0, None, None]), backend=self.device)
                        elif evaluate_type == 1:
                            # supervised
                            self.loss_func = jax.jit(jax.vmap(loss_fn, in_axes=[0, 0, None, None]), backend=self.device)
                        else:
                            raise ValueError("Specify type of evaluation: 0 = 'unsupervised' or 1 ='supervised'! If type is 2 then you cannot have input data!")                    
                    loss_curr = np.zeros((x.shape[0],))
                    for s, sites in enumerate(self.strategy.iterate_sites(self)):
                        self.strategy.prehook(self, sites)
                        
                        self.sitetags = [self.site_tag(site) for site in sites]
                        
                        params_i = self.select_tensors(self.sitetags)[0].data
                        params_i = jnp.expand_dims(params_i, axis=0)

                        loss_group = self.loss_func(x, y, *params_i)

                        self.strategy.posthook(self, sites)

                        loss_curr += loss_group
                    loss_curr /= (s+1)
                else:
                    params = self.arrays
                    if evaluate_type == 0:
                        # unsupervised
                        loss_func = jax.vmap(loss_fn, in_axes=[0, None] + [None]*self.L)
                    elif evaluate_type == 1:
                        # supervised
                        loss_func = jax.vmap(loss_fn, in_axes=[0, 0] + [None]*self.L)
                    else:
                        raise ValueError("Specify type of evaluation: 0 = 'unsupervised' or 1 ='supervised'! If type is 2 then you cannot have input data!")
                    loss_curr = loss_func(x, y, *params)
                
                loss_value += np.mean(loss_curr)

                if return_list:
                    loss.extend(loss_curr)

            if return_list:
                return np.array(loss)
            
            loss_value = loss_value / (len(inputs)//batch_size)
        else:
            assert evaluate_type == 2, "If inputs are not provided, evaluation type must be 2!"
            assert tn_target is not None, "If inputs are not provided, target tensor network must be provided!"

            loss_func = jax.jit(loss_fn, backend=self.device)
            loss_value = loss_func(None, None, *params)
        return loss_value
    
    def convert_to_pytree(self):
        """ Converts tensor network to pytree structure and returns its skeleon.
        Reference to :func:`quimb.tensor.pack`.
        
        Returns
        -------
        pytree (dict)
        skeleton (Tensor, TensorNetwork, or similar) - A copy of obj with all references to the original data removed.
        """
        params, skeleton = qtn.pack(self)
        return params, skeleton

def load_model(model_name, dir_name=None):
    """ Loads the Model from pickle file.

    Parameters
    ----------
    model_name : str
        Name of the model.
    dir_name : str
        Directory where model is stored.
    
    Returns
    -------
    :class:`tn4ml.models.Model` or subclass
    """
    if dir_name == None:
        return qu.load_from_disk(f'{model_name}.pkl')
    return qu.load_from_disk(f'{dir_name}/{model_name}.pkl')

def _check_chunks(chunked: Collection, batch_size: int = 2) -> Collection:
    """ Checks if the last chunk has lower size then batch size.
    
    Parameters
    ----------
    chunked : sequence
        Sequence of chunks.
    batch_size : int
        Size of batch.
    
    Returns
    -------
    sequence
    """
    if len(chunked[-1]) < batch_size:
        chunked = chunked[:-1]
    return chunked

def _batch_iterator(x: Collection, y: Optional[Collection] = None, batch_size:int = 2, dtype: Any = jnp.float_, shuffle: bool = True, seed: int = 0):
    """ Iterates over batches of data.
    
    Parameters
    ----------
    x : sequence
        Input data.
    batch_size : int
        Size of batch.
    y : sequence, or default `None`
        Target data.
    dtype : Any
        Data type of input data.
    shuffle : bool
        If True, shuffles the data.
    seed : int
        Seed for shuffling.
    
    Yields
    ------
    tuple
        Batch of input and target data (if target data is provided)
    """

    key = jax.random.PRNGKey(seed)

    # Convert to JAX array
    x = jax.numpy.asarray(x, dtype=dtype)

    if shuffle:
        perm = jax.random.permutation(key, len(x))
        x = x[perm]  # Shuffle x
        if y is not None:
            y = jax.numpy.asarray(y)  # Keep dtype as is
            y = y[perm]  # Shuffle y accordingly

    # Chunk the data
    x_chunks = _check_chunks(list(funcy.chunks(batch_size, x)), batch_size)

    if y is not None:
        y_chunks = _check_chunks(list(funcy.chunks(batch_size, y)), batch_size)
        for x_chunk, y_chunk in zip(x_chunks, y_chunks):
            yield x_chunk, y_chunk
    else:
        for x_chunk in x_chunks:
            yield x_chunk<|MERGE_RESOLUTION|>--- conflicted
+++ resolved
@@ -61,11 +61,7 @@
         self.gradient_transforms : Sequence = None
         self.opt_state : Any = None
         self.cache : dict = {}
-<<<<<<< HEAD
-        self.device : str = "cpu"
-=======
         self.device: str = 'cpu'
->>>>>>> 83a5d622
 
     def save(self, model_name: str, dir_name: str = '~', tn: bool = False):
         """ Saves :class:`tn4ml.models.Model` to pickle file.
